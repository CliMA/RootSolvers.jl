"""
    RootSolvers

Contains functions for solving roots of non-linear
equations. See [`find_zero`](@ref).


## Example

```julia
julia> using RootSolvers

julia> sol = find_zero(x -> x^2 - 100^2,
                       SecantMethod{Float64}(0.0, 1000.0),
                       CompactSolution());

julia> sol
RootSolvers.CompactSolutionResults{Float64}(99.99999999994358, true)
```

"""
module RootSolvers

using DocStringExtensions: FIELDS

export find_zero,
    SecantMethod,
    RegulaFalsiMethod,
    NewtonsMethodAD,
    NewtonsMethod,
    BisectionMethod,
    BrentDekker
export CompactSolution, VerboseSolution
export AbstractTolerance, ResidualTolerance, SolutionTolerance

using KernelAbstractions.Extras: @unroll

import ForwardDiff

# Input types
const FTypes = Union{AbstractFloat, AbstractArray}

abstract type RootSolvingMethod{FT <: FTypes} end
Base.broadcastable(method::RootSolvingMethod) = Ref(method)

<<<<<<< HEAD
struct SecantMethod <: RootSolvingMethod end
struct RegulaFalsiMethod <: RootSolvingMethod end
struct NewtonsMethodAD <: RootSolvingMethod end
struct NewtonsMethod <: RootSolvingMethod end
struct BisectionMethod <: RootSolvingMethod end
struct BrentDekker <: RootSolvingMethod end
=======
"""
    SecantMethod

# Fields
$(FIELDS)
"""
struct SecantMethod{FT} <: RootSolvingMethod{FT}
    "lower"
    x0::FT
    "upper bound"
    x1::FT
end

"""
    RegulaFalsiMethod

# Fields
$(FIELDS)
"""
struct RegulaFalsiMethod{FT} <: RootSolvingMethod{FT}
    "lower bound"
    x0::FT
    "upper bound"
    x1::FT
end

"""
    NewtonsMethodAD

# Fields
$(FIELDS)
"""
struct NewtonsMethodAD{FT} <: RootSolvingMethod{FT}
    "initial guess"
    x0::FT
end

"""
    NewtonsMethod

# Fields
$(FIELDS)
"""
struct NewtonsMethod{FT, F′ <: Function} <: RootSolvingMethod{FT}
    "initial guess"
    x0::FT
    "`f′` derivative of function `f` whose zero is sought"
    f′::F′
end
>>>>>>> 58adfec1

abstract type SolutionType end
Base.broadcastable(soltype::SolutionType) = Ref(soltype)

"""
    VerboseSolution <: SolutionType

Used to return a [`VerboseSolutionResults`](@ref)
"""
struct VerboseSolution <: SolutionType end

abstract type AbstractSolutionResults{AbstractFloat} end

"""
    VerboseSolutionResults{FT} <: AbstractSolutionResults{FT}

Result returned from `find_zero` when
`VerboseSolution` is passed as the `soltype`.
"""
struct VerboseSolutionResults{FT} <: AbstractSolutionResults{FT}
    "solution ``x^*`` of the root of the equation ``f(x^*) = 0``"
    root::FT
    "indicates convergence"
    converged::Bool
    "error of the root of the equation ``f(x^*) = 0``"
    err::FT
    "number of iterations performed"
    iter_performed::Int
    "solution per iteration"
    root_history::Vector{FT}
    "error of the root of the equation ``f(x^*) = 0`` per iteration"
    err_history::Vector{FT}
end
SolutionResults(soltype::VerboseSolution, args...) =
    VerboseSolutionResults(args...)

"""
    CompactSolution <: SolutionType

Used to return a [`CompactSolutionResults`](@ref)
"""
struct CompactSolution <: SolutionType end

"""
    CompactSolutionResults{FT} <: AbstractSolutionResults{FT}

Result returned from `find_zero` when
`CompactSolution` is passed as the `soltype`.
"""
struct CompactSolutionResults{FT} <: AbstractSolutionResults{FT}
    "solution ``x^*`` of the root of the equation ``f(x^*) = 0``"
    root::FT
    "indicates convergence"
    converged::Bool
end
SolutionResults(soltype::CompactSolution, root, converged, args...) =
    CompactSolutionResults(root, converged)

init_history(::VerboseSolution, x::FT) where {FT <: AbstractFloat} = FT[x]
init_history(::CompactSolution, x) = nothing
init_history(::VerboseSolution, ::Type{FT}) where {FT <: AbstractFloat} = FT[]
init_history(::CompactSolution, ::Type{FT}) where {FT <: AbstractFloat} =
    nothing

function push_history!(
    history::Vector{FT},
    x::FT,
    ::VerboseSolution,
) where {FT <: AbstractFloat}
    push!(history, x)
end
function push_history!(
    history::Nothing,
    x::FT,
    ::CompactSolution,
) where {FT <: AbstractFloat}
    nothing
end

abstract type AbstractTolerance{FT <: FTypes} end
Base.broadcastable(tol::AbstractTolerance) = Ref(tol)

"""
    ResidualTolerance

A tolerance type based on the residual of the equation ``f(x) = 0``
"""
struct ResidualTolerance{FT} <: AbstractTolerance{FT}
    tol::FT
end

"""
    (tol::ResidualTolerance)(x1, x2, y)

Evaluates residual tolerance, based on ``|f(x)|``
"""
(tol::ResidualTolerance)(x1, x2, y) = abs(y) < tol.tol

"""
    SolutionTolerance

A tolerance type based on the solution ``x`` of the equation ``f(x) = 0``
"""
struct SolutionTolerance{FT} <: AbstractTolerance{FT}
    tol::FT
end

"""
    (tol::SolutionTolerance)(x1, x2, y)

Evaluates solution tolerance, based on ``|x2-x1|``
"""
(tol::SolutionTolerance)(x1, x2, y) = abs(x2 - x1) < tol.tol

# TODO: CuArrays.jl has trouble with isapprox on 1.1
# we use simple checks for now, will switch to relative checks later.

"""
    sol = find_zero(
            f::F,
            method::RootSolvingMethod{FT},
            soltype::SolutionType,
            tol::Union{Nothing, AbstractTolerance} = nothing,
            maxiters::Union{Nothing, Int} = 10_000,
            )

<<<<<<< HEAD
Attempts to find the nearest root of `f` to `x0` and `x1`. If `sol.converged ==
true` then `sol.root` contains the value the solver converged to, i.e.,
`f(sol.root) ≈ 0`, otherwise `sol.root` is the value of the final iteration.

`method` can be one of:
- `SecantMethod()`: [Secant method](https://en.wikipedia.org/wiki/Secant_method)
- `RegulaFalsiMethod()`: [Regula Falsi method](https://en.wikipedia.org/wiki/False_position_method#The_regula_falsi_(false_position)_method).
- `NewtonsMethodAD()`: [Newton's method](https://en.wikipedia.org/wiki/Newton%27s_method) using Automatic Differentiation
  - The `x1` argument is omitted for Newton's method.
- `NewtonsMethod()`: [Newton's method](https://en.wikipedia.org/wiki/Newton%27s_method)
  - The `x1` argument is omitted for Newton's method.
  - `f′`: derivative of function `f` whose zero is sought
- `BisectionMethod()`: [bisection method](https://en.wikipedia.org/wiki/Bisection_method)
  - Parameters `x0` and `x1` should bracket the root
  - if `xatol === nothing` and `maxiters isa Val` then the bisection iteration
    loop will be unrolled
- `BrentDekker()`: Brent-Dekker Method as described in Brent (1973). It is a
  combination of bisection, secant, and inverse quadratic interpolation which is
  safeguarded to ensure that the step never leaves a known bracket and that
  sufficient progress is made at each iteration
  - Parameters `x0` and `x1` should bracket the root

The optional arguments:
- `xatol` is the absolute tolerance of the input.
=======
Finds the nearest root of `f`. Returns a the value of the root `x` such
that `f(x) ≈ 0`, and a Boolean value `converged` indicating convergence.

 - `f` function of the equation to find the root
 - `method` can be one of:
    - `SecantMethod()`: [Secant method](https://en.wikipedia.org/wiki/Secant_method)
    - `RegulaFalsiMethod()`: [Regula Falsi method](https://en.wikipedia.org/wiki/False_position_method#The_regula_falsi_(false_position)_method)
    - `NewtonsMethodAD()`: [Newton's method](https://en.wikipedia.org/wiki/Newton%27s_method) using Automatic Differentiation
    - `NewtonsMethod()`: [Newton's method](https://en.wikipedia.org/wiki/Newton%27s_method)
- `soltype` is a solution type which may be one of:
      `CompactSolution` GPU-capable. Solution has `converged` and `root` only, see [`CompactSolutionResults`](@ref)
      `VerboseSolution` CPU-only. Solution has additional diagnostics, see [`VerboseSolutionResults`](@ref)
- `tol` is a tolerance type to determine when to stop iterations.
>>>>>>> 58adfec1
- `maxiters` is the maximum number of iterations.

@Book{Brent1973,
  title={Algorithms for Minimization without Derivatives},
  author={Brent, Richard P},
  year={1973},
  publisher={Prentice-Hall Englewood Cliffs, NJ, USA},
}
"""
function find_zero end

# Main entry point: Dispatch to specific method
function find_zero(
    f::F,
    method::RootSolvingMethod{FT},
    soltype::SolutionType,
    tol::Union{Nothing, AbstractTolerance} = nothing,
    maxiters::Union{Nothing, Int} = 10_000,
) where {FT <: FTypes, F <: Function}
    if tol === nothing
        tol = SolutionTolerance{eltype(FT)}(1e-3)
    end
    return find_zero(f, method, method_args(method)..., soltype, tol, maxiters)
end

# Allow broadcast:
function Broadcast.broadcasted(
    ::typeof(find_zero),
    f::F,
    method::RootSolvingMethod{FT},
    soltype::SolutionType,
    tol::Union{Nothing, AbstractTolerance} = nothing,
    maxiters::Union{Nothing, Int} = 10_000,
) where {FT <: FTypes, F}
    if tol === nothing
        tol = SolutionTolerance{eltype(FT)}(1e-3)
    end
    return broadcast(
        find_zero,
        f,
        method,
        method_args(method)...,
        soltype,
        tol,
        maxiters,
    )
end

####
#### Numerical methods
####

"""
    method_args(method::RootSolvingMethod)

Return tuple of positional args for `RootSolvingMethod`.
"""
function method_args end

method_args(method::SecantMethod) = (method.x0, method.x1)

function find_zero(
    f::F,
    ::SecantMethod,
    x0::FT,
    x1::FT,
    soltype::SolutionType,
    tol::AbstractTolerance{FT},
    maxiters::Int,
) where {F <: Function, FT <: FTypes}
    y0 = f(x0)
    y1 = f(x1)
    x_history = init_history(soltype, x0)
    y_history = init_history(soltype, y0)
    for i in 1:maxiters
        Δx = x1 - x0
        Δy = y1 - y0
        x0, y0 = x1, y1
        push_history!(x_history, x0, soltype)
        push_history!(y_history, y0, soltype)
        x1 -= y1 * Δx / Δy
        y1 = f(x1)
        if tol(x0, x1, y1)
            return SolutionResults(
                soltype,
                x1,
                true,
                y1,
                i,
                x_history,
                y_history,
            )
        end
    end
    return SolutionResults(
        soltype,
        x1,
        false,
        y1,
        maxiters,
        x_history,
        y_history,
    )
end

method_args(method::RegulaFalsiMethod) = (method.x0, method.x1)

function find_zero(
    f::F,
    ::RegulaFalsiMethod,
    x0::FT,
    x1::FT,
    soltype::SolutionType,
    tol::AbstractTolerance{FT},
    maxiters::Int,
) where {F <: Function, FT}
    y0 = f(x0)
    y1 = f(x1)
    @assert y0 * y1 < 0
    x_history = init_history(soltype, x0)
    y_history = init_history(soltype, y0)
    lastside = 0
    local x, y
    for i in 1:maxiters
        x = (x0 * y1 - x1 * y0) / (y1 - y0)
        y = f(x)
        push_history!(x_history, x, soltype)
        push_history!(y_history, y, soltype)
        if y * y0 < 0
            if tol(x, x1, y)
                return SolutionResults(
                    soltype,
                    x,
                    true,
                    y,
                    i,
                    x_history,
                    y_history,
                )
            end
            x1, y1 = x, y
            if lastside == +1
                y0 /= 2
            end
            lastside = +1
        else
            if tol(x0, x, y)
                return SolutionResults(
                    soltype,
                    x,
                    true,
                    y,
                    i,
                    x_history,
                    y_history,
                )
            end
            x0, y0 = x, y
            if lastside == -1
                y1 /= 2
            end
            lastside = -1
        end
    end
    return SolutionResults(soltype, x, false, y, maxiters, x_history, y_history)
end


"""
    value_deriv(f, x)

Compute the value and derivative `f(x)` using ForwardDiff.jl.
"""
function value_deriv(f, x::FT) where {FT}
    tag = typeof(ForwardDiff.Tag(f, FT))
    y = f(ForwardDiff.Dual{tag}(x, one(x)))
    ForwardDiff.value(tag, y), ForwardDiff.partials(tag, y, 1)
end

method_args(method::NewtonsMethodAD) = (method.x0,)

function find_zero(
    f::F,
    ::NewtonsMethodAD,
    x0::FT,
    soltype::SolutionType,
    tol::AbstractTolerance{FT},
    maxiters::Int,
) where {F <: Function, FT}
    local y
    x_history = init_history(soltype, FT)
    y_history = init_history(soltype, FT)
    if soltype isa VerboseSolution
        y, y′ = value_deriv(f, x0)
        push_history!(x_history, x0, soltype)
        push_history!(y_history, y, soltype)
    end
    for i in 1:maxiters
        y, y′ = value_deriv(f, x0)
        x1 = x0 - y / y′
        push_history!(x_history, x1, soltype)
        push_history!(y_history, y, soltype)
        if tol(x0, x1, y)
            return SolutionResults(
                soltype,
                x1,
                true,
                y,
                i,
                x_history,
                y_history,
            )
        end
        x0 = x1
    end
    return SolutionResults(
        soltype,
        x0,
        false,
        y,
        maxiters,
        x_history,
        y_history,
    )
end

method_args(method::NewtonsMethod) = (method.x0, method.f′)

function find_zero(
    f::F,
    ::NewtonsMethod,
    x0::FT,
    f′::F′,
    soltype::SolutionType,
    tol::AbstractTolerance{FT},
    maxiters::Int,
) where {F <: Function, F′ <: Function, FT, IT <: Int}
    x_history = init_history(soltype, FT)
    y_history = init_history(soltype, FT)
    if soltype isa VerboseSolution
        y, y′ = f(x0), f′(x0)
        push_history!(x_history, x0, soltype)
        push_history!(y_history, y, soltype)
    end
    for i in 1:maxiters
        y, y′ = f(x0), f′(x0)
        x1 = x0 - y / y′
        push_history!(x_history, x1, soltype)
        push_history!(y_history, y, soltype)
        if tol(x0, x1, y)
            return SolutionResults(
                soltype,
                x1,
                true,
                y,
                i,
                x_history,
                y_history,
            )
        end
        x0 = x1
    end
    return SolutionResults(
        soltype,
        x0,
        false,
        y,
        maxiters,
        x_history,
        y_history,
    )
end

function find_zero(
    f::F,
    x0::FT,
    x1::FT,
    ::BisectionMethod,
    soltype::SolutionType,
    xatol::FT = FT(1 // 1000),
    maxiters = ceil(Int, log2(abs(x1 - x0) / xatol)),
) where {F, FT <: AbstractFloat}
    y0, y1 = f(x0), f(x1)

    x_history = init_history(soltype, FT)
    push_history!(x_history, x0, soltype)
    push_history!(x_history, x1, soltype)

    y_history = init_history(soltype, FT)
    push_history!(y_history, y0, soltype)
    push_history!(y_history, y1, soltype)

    if y0 * y1 > 0
        return SolutionResults(soltype, x0, false, y0, 0, x_history, y_history)
    end

    for i in 1:maxiters
        x2 = (x0 + x1) / 2
        y2 = f(x2)
        if y2 * y0 < 0
            x1, y1 = x2, y2
        else
            x0, y0 = x2, y2
        end
        push_history!(x_history, x2, soltype)
        push_history!(y_history, y2, soltype)
    end
    x = (x0 + x1) / 2
    return SolutionResults(
        soltype,
        (x0 + x1) / 2,
        true,
        f(x),
        maxiters,
        x_history,
        y_history,
    )
end

function find_zero(
    f::F,
    x0::FT,
    x1::FT,
    ::BisectionMethod,
    soltype::SolutionType,
    ::Nothing,
    ::Val{maxiters},
) where {maxiters, F, FT <: AbstractFloat}
    y0, y1 = f(x0), f(x1)

    x_history = init_history(soltype, FT)
    push_history!(x_history, x0, soltype)
    push_history!(x_history, x1, soltype)

    y_history = init_history(soltype, FT)
    push_history!(y_history, y0, soltype)
    push_history!(y_history, y1, soltype)

    if y0 * y1 > 0
        return SolutionResults(soltype, x0, false, y0, 0, x_history, y_history)
    end

    @unroll for i in 1:maxiters
        x2 = (x0 + x1) / 2
        y2 = f(x2)
        if y2 * y0 < 0
            x1, y1 = x2, y2
        else
            x0, y0 = x2, y2
        end
        push_history!(x_history, x2, soltype)
        push_history!(y_history, y2, soltype)
    end
    x = (x0 + x1) / 2
    return SolutionResults(
        soltype,
        (x0 + x1) / 2,
        true,
        f(x),
        maxiters,
        x_history,
        y_history,
    )
end

# Based on the zero algorithm of  Richard P.  Brent, Algorithms for Minimization
# without Derivatives, Prentice-Hall, Englewood Cliffs, New Jersey, 1973, 195
# pp. (available online at
# https://maths-people.anu.edu.au/~brent/pub/pub011.html)
function find_zero(
    f::F,
    a::FT,
    b::FT,
    ::BrentDekker,
    soltype::SolutionType,
    xatol::FT = FT(1e-3),
    maxiters = 10_000,
) where {F, FT <: AbstractFloat}
    x_history = init_history(soltype, FT)
    y_history = init_history(soltype, FT)

    # Evaluate the function 
    fa, fb = f(a), f(b)

    push_history!(y_history, fa, soltype)
    push_history!(x_history, a, soltype)
    push_history!(y_history, fb, soltype)
    push_history!(x_history, b, soltype)

    # Not a bracket
    if fa * fb > 0
        return SolutionResults(soltype, b, false, fb, 1, x_history, y_history)
    end

    # Initialize the other side of the bracket
    c, fc = a, fa

    # below d is the current step and e is previous step
    d = e = b - a

    macheps = eps(FT)

    # solution is in bracket [c, b] and a is the previous b
    for i in 1:maxiters

        # `b` should be best guess (even if that means we don't update value)
        # This also resets `a` (the previous `b`) to be the same as `c
        if abs(fc) < abs(fb)
            a, b, c = b, c, b
            fa, fb, fc = fb, fc, fb
        end

        push_history!(y_history, fb, soltype)
        push_history!(x_history, b, soltype)

        # tol is used to make sure that we are properly scaled with respect to
        # the input
        tol = 2macheps * abs(b) + xatol

        # bisection step size
        m = (c - b) / 2

        # If the bracket is small enough or we hit the root
        if (abs(m) < tol || fb == 0)
            return SolutionResults(
                soltype,
                b,
                true,
                fb,
                i,
                x_history,
                y_history,
            )
        end

        # if the step we took last time `e` is smaller than the tolerance OR if
        # our function really increased just do bisection
        if abs(e) < tol || abs(fa) < abs(fb)
            d = e = m
        else
            # do inverse quadratic interpolation if we can
            # otherwise do secant
            # The use of p & q is to make things more floating point stable

            r = fb / fc
            if a ≠ c
                s = fb / fa
                q = fa / fc
                p = s * (2m * q * (q - r) - (b - a) * (r - 1))
                q = (q - 1) * (r - 1) * (s - 1)
            else
                p = 2m * r
                q = 1 - r
            end

            # either p or q has to flip signs, since we want p to be positive
            # below we prefer to flip the sign of q
            p > 0 ? (q = -q) : (p = -p)

            # As long as the step keeps us in the bracket and the step is not too
            # large we accept the secant / quadratic step
            #
            # The first condition ensures that the step p / q cause the solution
            # to be in the interval [b, b + (3/4)*(a-b)], e.g, we do not get too
            # close to a which is the worst of the two sides.
            #
            # The second condition ensures that the step is at least half as big
            # as the previous step, e.g., p / q < e / 2 (otherwise we are not
            # converging quickly so we should just bisect)
            if 2p < 3m * q - abs(tol * q) && p < abs(e * q / 2)
                e, d = d, p / q
            else
                d = e = m
            end
        end

        # Save the last step
        a, fa = b, fb

        # As long as the step isn't too small accept it, otherwise take a `tol`
        # sizes step in the correct direction
        b = b + (abs(d) > tol ? d : (m > 0 ? tol : -tol))
        fb = f(b)

        # if fb and fc have same sign then really a, b bracket the root
        if (fb > 0) == (fc > 0)
            c, fc = a, fa
            d = e = b - a
        end
    end

    return SolutionResults(
        soltype,
        b,
        false,
        fb,
        maxiters,
        x_history,
        y_history,
    )
end

end<|MERGE_RESOLUTION|>--- conflicted
+++ resolved
@@ -43,14 +43,6 @@
 abstract type RootSolvingMethod{FT <: FTypes} end
 Base.broadcastable(method::RootSolvingMethod) = Ref(method)
 
-<<<<<<< HEAD
-struct SecantMethod <: RootSolvingMethod end
-struct RegulaFalsiMethod <: RootSolvingMethod end
-struct NewtonsMethodAD <: RootSolvingMethod end
-struct NewtonsMethod <: RootSolvingMethod end
-struct BisectionMethod <: RootSolvingMethod end
-struct BrentDekker <: RootSolvingMethod end
-=======
 """
     SecantMethod
 
@@ -58,7 +50,7 @@
 $(FIELDS)
 """
 struct SecantMethod{FT} <: RootSolvingMethod{FT}
-    "lower"
+    "lower bound"
     x0::FT
     "upper bound"
     x1::FT
@@ -100,7 +92,30 @@
     "`f′` derivative of function `f` whose zero is sought"
     f′::F′
 end
->>>>>>> 58adfec1
+
+"""
+    BisectionMethod
+
+# Fields
+$(FIELDS)
+"""
+struct BisectionMethod{FT} <: RootSolvingMethod{FT}
+    x0::FT
+    x1::FT
+end
+
+"""
+    BrentDekker
+
+# Fields
+$(FIELDS)
+"""
+struct BrentDekker{FT} <: RootSolvingMethod{FT}
+    "lower bound"
+    a::FT
+    "upper bound"
+    b::FT
+end
 
 abstract type SolutionType end
 Base.broadcastable(soltype::SolutionType) = Ref(soltype)
@@ -227,46 +242,42 @@
             maxiters::Union{Nothing, Int} = 10_000,
             )
 
-<<<<<<< HEAD
 Attempts to find the nearest root of `f` to `x0` and `x1`. If `sol.converged ==
 true` then `sol.root` contains the value the solver converged to, i.e.,
 `f(sol.root) ≈ 0`, otherwise `sol.root` is the value of the final iteration.
 
-`method` can be one of:
-- `SecantMethod()`: [Secant method](https://en.wikipedia.org/wiki/Secant_method)
-- `RegulaFalsiMethod()`: [Regula Falsi method](https://en.wikipedia.org/wiki/False_position_method#The_regula_falsi_(false_position)_method).
-- `NewtonsMethodAD()`: [Newton's method](https://en.wikipedia.org/wiki/Newton%27s_method) using Automatic Differentiation
-  - The `x1` argument is omitted for Newton's method.
-- `NewtonsMethod()`: [Newton's method](https://en.wikipedia.org/wiki/Newton%27s_method)
-  - The `x1` argument is omitted for Newton's method.
-  - `f′`: derivative of function `f` whose zero is sought
-- `BisectionMethod()`: [bisection method](https://en.wikipedia.org/wiki/Bisection_method)
-  - Parameters `x0` and `x1` should bracket the root
-  - if `xatol === nothing` and `maxiters isa Val` then the bisection iteration
-    loop will be unrolled
-- `BrentDekker()`: Brent-Dekker Method as described in Brent (1973). It is a
-  combination of bisection, secant, and inverse quadratic interpolation which is
-  safeguarded to ensure that the step never leaves a known bracket and that
-  sufficient progress is made at each iteration
-  - Parameters `x0` and `x1` should bracket the root
-
-The optional arguments:
-- `xatol` is the absolute tolerance of the input.
-=======
-Finds the nearest root of `f`. Returns a the value of the root `x` such
-that `f(x) ≈ 0`, and a Boolean value `converged` indicating convergence.
-
  - `f` function of the equation to find the root
- - `method` can be one of:
-    - `SecantMethod()`: [Secant method](https://en.wikipedia.org/wiki/Secant_method)
-    - `RegulaFalsiMethod()`: [Regula Falsi method](https://en.wikipedia.org/wiki/False_position_method#The_regula_falsi_(false_position)_method)
-    - `NewtonsMethodAD()`: [Newton's method](https://en.wikipedia.org/wiki/Newton%27s_method) using Automatic Differentiation
-    - `NewtonsMethod()`: [Newton's method](https://en.wikipedia.org/wiki/Newton%27s_method)
-- `soltype` is a solution type which may be one of:
+ - `soltype` is a solution type which may be one of:
       `CompactSolution` GPU-capable. Solution has `converged` and `root` only, see [`CompactSolutionResults`](@ref)
       `VerboseSolution` CPU-only. Solution has additional diagnostics, see [`VerboseSolutionResults`](@ref)
-- `tol` is a tolerance type to determine when to stop iterations.
->>>>>>> 58adfec1
+ - `tol` is a tolerance type to determine when to stop iterations.
+
+ - `method` can be one of:
+   - `SecantMethod()`: [Secant method](https://en.wikipedia.org/wiki/Secant_method)
+     - Parameters
+       - `x0`: initial guess (left side)
+       - `x1`: initial guess (right side)
+   - `RegulaFalsiMethod()`: [Regula Falsi method](https://en.wikipedia.org/wiki/False_position_method#The_regula_falsi_(false_position)_method).
+   - `NewtonsMethodAD()`: [Newton's method](https://en.wikipedia.org/wiki/Newton%27s_method) using Automatic Differentiation
+     - Parameters
+       - `x0`: initial guess
+     - Parameters `x0`
+   - `NewtonsMethod()`: [Newton's method](https://en.wikipedia.org/wiki/Newton%27s_method)
+     - Parameters
+       - `x0`: initial guess
+       - `f′`: derivative of function `f` whose zero is sought
+   - `BisectionMethod()`: [bisection method](https://en.wikipedia.org/wiki/Bisection_method)
+     - Parameters `x0` and `x1` should bracket the root
+     - if `xatol === nothing` and `maxiters isa Val` then the bisection iteration
+       loop will be unrolled
+   - `BrentDekker()`: Brent-Dekker Method as described in Brent (1973). It is a
+      combination of bisection, secant, and inverse quadratic interpolation which is
+      safeguarded to ensure that the step never leaves a known bracket and that
+      sufficient progress is made at each iteration
+      - Parameters `x0` and `x1` should bracket the root
+
+The optional arguments:
+- `tol` is a `ResidualTolerance` or `SolutionTolerance`
 - `maxiters` is the maximum number of iterations.
 
 @Book{Brent1973,
@@ -540,15 +551,18 @@
     )
 end
 
+method_args(method::BisectionMethod) = (method.x0, method.x1)
+
 function find_zero(
     f::F,
+    ::BisectionMethod,
     x0::FT,
     x1::FT,
-    ::BisectionMethod,
-    soltype::SolutionType,
-    xatol::FT = FT(1 // 1000),
-    maxiters = ceil(Int, log2(abs(x1 - x0) / xatol)),
+    soltype::SolutionType,
+    tol::AbstractTolerance{FT},
+    maxiters::Int,
 ) where {F, FT <: AbstractFloat}
+    _maxiters = ceil(Int, log2(abs(x1 - x0) / tol.tol))
     y0, y1 = f(x0), f(x1)
 
     x_history = init_history(soltype, FT)
@@ -563,7 +577,7 @@
         return SolutionResults(soltype, x0, false, y0, 0, x_history, y_history)
     end
 
-    for i in 1:maxiters
+    for i in 1:_maxiters
         x2 = (x0 + x1) / 2
         y2 = f(x2)
         if y2 * y0 < 0
@@ -588,9 +602,9 @@
 
 function find_zero(
     f::F,
+    ::BisectionMethod,
     x0::FT,
     x1::FT,
-    ::BisectionMethod,
     soltype::SolutionType,
     ::Nothing,
     ::Val{maxiters},
@@ -632,23 +646,24 @@
     )
 end
 
+method_args(method::BrentDekker) = (method.a, method.b)
 # Based on the zero algorithm of  Richard P.  Brent, Algorithms for Minimization
 # without Derivatives, Prentice-Hall, Englewood Cliffs, New Jersey, 1973, 195
 # pp. (available online at
 # https://maths-people.anu.edu.au/~brent/pub/pub011.html)
 function find_zero(
     f::F,
+    ::BrentDekker,
     a::FT,
     b::FT,
-    ::BrentDekker,
-    soltype::SolutionType,
-    xatol::FT = FT(1e-3),
-    maxiters = 10_000,
+    soltype::SolutionType,
+    _tol::AbstractTolerance{FT},
+    maxiters::Int,
 ) where {F, FT <: AbstractFloat}
     x_history = init_history(soltype, FT)
     y_history = init_history(soltype, FT)
 
-    # Evaluate the function 
+    # Evaluate the function
     fa, fb = f(a), f(b)
 
     push_history!(y_history, fa, soltype)
@@ -684,7 +699,7 @@
 
         # tol is used to make sure that we are properly scaled with respect to
         # the input
-        tol = 2macheps * abs(b) + xatol
+        tol = 2macheps * abs(b) + _tol.tol
 
         # bisection step size
         m = (c - b) / 2
